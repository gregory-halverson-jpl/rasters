from __future__ import annotations

from typing import Any, Union, Tuple, List, Dict, TYPE_CHECKING

import warnings

import os
from os import makedirs
from os.path import expanduser, exists, abspath, dirname, splitext

import io

# TODO get rid of six
from six import string_types

import logging

import numpy as np
import skimage

import shapely
import geopandas as gpd

import rasterio
from rasterio.windows import Window
from rasterio.warp import reproject

import PIL.Image
from PIL.Image import Image

import matplotlib.pyplot as plt
from matplotlib.colors import Colormap
from matplotlib.figure import Figure
from matplotlib.ticker import FuncFormatter
from mpl_toolkits.axes_grid1 import make_axes_locatable
from matplotlib import colors

from astropy.visualization import MinMaxInterval, AsymmetricPercentileInterval
import h5py

from .constants import *
from .where import where
from .wrap_geometry import wrap_geometry
from .CRS import WGS84
from .raster_geometry import RasterGeometry
from .raster_grid import RasterGrid
from .raster_geolocation import RasterGeolocation

if TYPE_CHECKING:
    from .CRS import CRS
    from .bbox import BBox
    from .spatial_geometry import SpatialGeometry
    from .coordinate_array import CoordinateArray
    from .vector_geometry import VectorGeometry, SingleVectorGeometry, MultiVectorGeometry
    from .point import Point
    from .multi_point import MultiPoint
    from .polygon import Polygon
    from .multi_polygon import MultiPolygon
    from .kdtree import KDTree
    # from .raster_geometry import RasterGeometry
    # from .raster_geolocation import RasterGeolocation
    # from .raster_grid import RasterGrid
    # from .raster import Raster
    from .multi_raster import MultiRaster

class Raster:
    DEFAULT_GEOTIFF_COMPRESSION = "deflate"

    logger = logging.getLogger(__name__)

    def __init__(
            self,
            array: Union[np.ndarray, Raster],
            geometry: RasterGeometry,
            nodata=None,
            cmap=None,
            metadata: dict = None,
            **kwargs):
        ALLOWED_ARRAY_TYPES = (
            np.ndarray,
            h5py.Dataset
        )

        if isinstance(array, Raster):
            array = array.array

        if not isinstance(array, ALLOWED_ARRAY_TYPES):
            raise TypeError('data is not a valid numpy.ndarray')

        ndim = len(array.shape)

        if ndim != 2:
            raise ValueError('data is not a two-dimensional array')

        dtype = array.dtype

        if dtype in (np.float32, np.float64):
            array = np.where(array == nodata, np.nan, array)

        self._array = array

        if nodata is None:
            if dtype in (np.float32, np.float64):
                nodata = np.nan

        self._nodata = nodata
        self._metadata = {}

        if metadata is not None:
            for key, value in metadata.items():
                self._metadata[key] = value

        for key, value in kwargs.items():
            if key == "metadata":
                continue

            self._metadata[key] = value

        if isinstance(geometry, RasterGeometry):
            self._geometry = geometry
        else:
            raise ValueError(f"geometry is not a valid RasterGeometry object: {type(geometry)}")

        self.cmap = cmap
        self._source_metadata = {}

    @property
    def array(self) -> np.ndarray:
        return self._array

    @property
    def dtype(self):
        return self._array.dtype

    def __array_prepare__(self, other: Union[np.ndarray, Raster], *args, **kwargs) -> np.ndarray:
        if isinstance(other, Raster):
            array = other.array
        elif isinstance(other, np.ndarray):
            array = other
        else:
            raise ValueError("cannot prepare array")

        return array

    def __array_wrap__(self, other: Union[np.ndarray, Raster], **kwargs) -> Raster:
        if isinstance(other, Raster):
            other = other.array
        elif isinstance(other, np.ndarray):
            other = other
        else:
            raise ValueError("cannot prepare array")

        return self.contain(other)

    def __array_finalize__(self, other: Union[np.ndarray, Raster], **kwargs) -> Raster:
        if isinstance(other, Raster):
            other = other.array
        elif isinstance(other, np.ndarray):
            other = other
        else:
            raise ValueError("cannot prepare array")

        return self.contain(other)

    def __add__(self, other: Union[Raster, np.ndarray], *args, **kwargs) -> Raster:
        if isinstance(other, Raster):
            data = other.array
        else:
            data = other

        with np.errstate(invalid='ignore'):
            result = self.contain(self.array.__add__(data, *args, **kwargs))

        return result

    __radd__ = __add__

    def __sub__(self, other: Union[Raster, np.ndarray], *args, **kwargs) -> Raster:
        if isinstance(other, Raster):
            data = other.array
        else:
            data = other

        with np.errstate(invalid='ignore'):
            result = self.contain(self.array.__sub__(data, *args, **kwargs))

        return result

    def __rsub__(self, other: Union[Raster, np.ndarray], *args, **kwargs) -> Raster:
        return self.contain(other - self.array)

    def __neg__(self):
        return self.contain(-(self.array))

    def __mul__(self, other: Union[Raster, np.ndarray], *args, **kwargs) -> Raster:
        if isinstance(other, Raster):
            data = other.array
        else:
            data = other

        with np.errstate(invalid='ignore'):
            result = self.contain(self.array.__mul__(data, *args, **kwargs))

        return result

    __rmul__ = __mul__

    def __pow__(self, other: Union[Raster, np.ndarray], *args, **kwargs) -> Raster:
        if isinstance(other, Raster):
            data = other.array
        else:
            data = other

        with np.errstate(invalid='ignore'):
            result = self.contain(self.array.__pow__(data, *args, **kwargs))

        return result

    def __rpow__(self, other: Union[Raster, np.ndarray], *args, **kwargs) -> Raster:
        if isinstance(other, Raster):
            data = other.array
        else:
            data = other

        with np.errstate(invalid='ignore'):
            result = self.contain(data ** self.array)

        return result

    def __div__(self, other: Union[Raster, np.ndarray], *args, **kwargs) -> Raster:
        if isinstance(other, Raster):
            data = other.array
        else:
            data = other

        with np.errstate(invalid='ignore'):
            result = self.contain(self.array.__div__(data, *args, **kwargs))

        return result

    def __truediv__(self, other: Union[Raster, np.ndarray], *args, **kwargs) -> Raster:
        if isinstance(other, Raster):
            data = other.array
        else:
            data = other

        with np.errstate(invalid='ignore'):
            result = self.contain(self.array.__truediv__(data, *args, **kwargs))

        return result

    def __rtruediv__(self, other):
        return self.contain(other / self.array)

    def __floordiv__(self, other: Union[Raster, np.ndarray], *args, **kwargs) -> Raster:
        if isinstance(other, Raster):
            data = other.array
        else:
            data = other

        with np.errstate(invalid='ignore'):
            result = self.contain(self.array.__floordiv__(data, *args, **kwargs))

        return result

    def __mod__(self, other: Union[Raster, np.ndarray], *args, **kwargs) -> Raster:
        if isinstance(other, Raster):
            data = other.array
        else:
            data = other

        with np.errstate(invalid='ignore'):
            result = self.contain(self.array.__mod__(data, *args, **kwargs))

        return result

    def __lshift__(self, other: Union[Raster, np.ndarray], *args, **kwargs) -> Raster:
        if isinstance(other, Raster):
            data = other.array
        else:
            data = other

        with np.errstate(invalid='ignore'):
            result = self.contain(self.array.__lshift__(data, *args, **kwargs))

        return result

    def __rshift__(self, other: Union[Raster, np.ndarray], *args, **kwargs) -> Raster:
        if isinstance(other, Raster):
            data = other.array
        else:
            data = other

        with np.errstate(invalid='ignore'):
            result = self.contain(self.array.__rshift__(data, *args, **kwargs))

        return result

    def __and__(self, other: Union[Raster, np.ndarray], *args, **kwargs) -> Raster:
        if isinstance(other, Raster):
            data = other.array
        else:
            data = other

        with np.errstate(invalid='ignore'):
            result = self.contain(self.array.__and__(data, *args, **kwargs))

        return result

    def __or__(self, other: Union[Raster, np.ndarray], *args, **kwargs) -> Raster:
        if isinstance(other, Raster):
            data = other.array
        else:
            data = other

        with np.errstate(invalid='ignore'):
            result = self.contain(self.array.__or__(data, *args, **kwargs))

        return result

    def __xor__(self, other: Union[Raster, np.ndarray], *args, **kwargs) -> Raster:
        if isinstance(other, Raster):
            data = other.array
        else:
            data = other

        with np.errstate(invalid='ignore'):
            result = self.contain(self.array.__xor__(data, *args, **kwargs))

        return result

    def __invert__(self, *args, **kwargs) -> Raster:
        with np.errstate(invalid='ignore'):
            result = self.contain(self.array.__invert__(*args, **kwargs))

        return result

    def __lt__(self, other: Union[Raster, np.ndarray], *args, **kwargs) -> Raster:
        if isinstance(other, Raster):
            data = other.array
        else:
            data = other

        with np.errstate(invalid='ignore'):
            result = self.contain(self.array.__lt__(data, *args, **kwargs))

        return result

    def __le__(self, other: Union[Raster, np.ndarray], *args, **kwargs) -> Raster:
        if isinstance(other, Raster):
            data = other.array
        else:
            data = other

        with np.errstate(invalid='ignore'):
            result = self.contain(self.array.__le__(data, *args, **kwargs))

        return result

    def __gt__(self, other: Union[Raster, np.ndarray], *args, **kwargs) -> Raster:
        if isinstance(other, Raster):
            data = other.array
        else:
            data = other

        with np.errstate(invalid='ignore'):
            result = self.contain(self.array.__gt__(data, *args, **kwargs))

        return result

    def __ge__(self, other: Union[Raster, np.ndarray], *args, **kwargs) -> Raster:
        if isinstance(other, Raster):
            data = other.array
        else:
            data = other

        with np.errstate(invalid='ignore'):
            result = self.contain(self.array.__ge__(data, *args, **kwargs))

        return result

    def __cmp__(self, other: Union[Raster, np.ndarray], *args, **kwargs) -> Raster:
        if isinstance(other, Raster):
            data = other.array
        else:
            data = other

        with np.errstate(invalid='ignore'):
            result = self.contain(self.array.__cmp__(data, *args, **kwargs))

        return result

    def __eq__(self, other: Union[Raster, np.ndarray], *args, **kwargs) -> Raster:
        if isinstance(other, Raster):
            data = other.array
        else:
            data = other

        with np.errstate(invalid='ignore'):
            result = self.contain(self.array.__eq__(data, *args, **kwargs))

        return result

    def __ne__(self, other: Union[Raster, np.ndarray], *args, **kwargs) -> Raster:
        if isinstance(other, Raster):
            data = other.array
        else:
            data = other

        with np.errstate(invalid='ignore'):
            result = self.contain(self.array.__ne__(data, *args, **kwargs))

        return result

    def color(self, cmap) -> Raster:
        self.cmap = cmap

        return self

    def astype(self, type) -> Raster:
        return self.contain(self._array.astype(type))

    @classmethod
    def open(
            cls,
            filename: str,
            nodata=None,
            remove=None,
            geometry: Union[RasterGeometry, Point] = None,
            buffer: int = None,
            window: Window = None,
            resampling: str = None,
            cmap: Union[Colormap, str] = None,
            **kwargs) -> Raster:
        from .point import Point

        target_geometry = geometry

        if filename.startswith("~"):
            filename = expanduser(filename)

        if ":" not in filename and not exists(filename):
            raise IOError(f"raster file not found: {filename}")

        source_geometry = RasterGrid.open(filename)

        if buffer is None and isinstance(target_geometry, Point):
            buffer = 1

        if window is None and target_geometry is not None:
            window = source_geometry.window(geometry=target_geometry, buffer=buffer)

        if window is not None and not isinstance(window, Window):
            raise ValueError("invalid window")

        with rasterio.open(filename, "r", **kwargs) as file:
            if file.count != 1:
                raise IOError(f"raster file with {file.count} bands is not single-band: {filename}")

            if nodata is None:
                nodata = file.nodata

            if window is None:
                data = file.read(1)
                geometry = source_geometry
            else:
                data = file.read(1, window=window)

                if remove is not None:
                    data = np.where(data == remove, nodata, data)

                rows, cols = data.shape
                CRS = file.crs
                target_affine = file.window_transform(window)

                geometry = RasterGrid.from_affine(
                    affine=target_affine,
                    rows=rows,
                    cols=cols,
                    crs=CRS
                )

        result = Raster(data, geometry, nodata=nodata, filename=filename, cmap=cmap, **kwargs)

        if isinstance(target_geometry, RasterGeometry):
            result = result.to_geometry(target_geometry, resampling=resampling)
        elif isinstance(target_geometry, Point):
            # print(result.array)
            # print(result.crs)
            result = result.to_point(target_geometry)

        return result

    @classmethod
    def merge(
            cls,
            images: List[Raster],
            geometry: RasterGeometry = None,
            crs: CRS = None,
            cell_size: float = None,
            dtype: str = None) -> Raster:
        if geometry is None:
            geometries = [image.geometry for image in images]
            geometry = RasterGrid.merge(geometries=geometries, crs=crs, cell_size=cell_size)

        if dtype is None:
            dtype = images[0].dtype

        if "float" in str(dtype):
            composite_sum = Raster(np.full(geometry.shape, 0, dtype=dtype), geometry=geometry)
            composite_count = Raster(np.full(geometry.shape, 0, dtype=np.uint16), geometry=geometry)

            for image in images:
                projected_image = image.to_geometry(geometry)
                composite_sum = where(np.isnan(projected_image), composite_sum, composite_sum + projected_image)
                projected_tile_count = where(np.isnan(projected_image), 0, 1)
                composite_count = composite_count + projected_tile_count

            composite_image = where(composite_count > 0, composite_sum / composite_count, np.nan)
        else:
            composite_image = Raster(np.full(geometry.shape, 0), geometry=geometry)

            for image in images:
                projected_image = image.to_geometry(geometry)
                composite_image = where(np.isnan(projected_image), composite_image, projected_image)

        return composite_image

    @classmethod
    def from_geotiff(cls, filename: str, **kwargs) -> Raster:
        if not filename.endswith(".tif") or filename.endswith(".tiff"):
            raise ValueError("invalid GeoTIFF filename")

        return cls.from_file(filename, **kwargs)

    # hidden methods

    @staticmethod
    def _raise_unrecognized_key(key):
        raise IndexError(f"key unrecognized: {key}")

    def contain(self, array=None, geometry=None, nodata=None) -> Raster:
        if array is None:
            array = self.array

        if geometry is None:
            geometry = self.geometry

        if np.size(array) == 1:
            return array

        if nodata is None:
            nodata = self.nodata

        # try:
        if len(array.shape) == 2:
            return Raster(
                array,
                nodata=nodata,
                metadata=self.metadata,
                cmap=self.cmap,
                geometry=geometry
            )
        elif len(array.shape) == 3:
            return MultiRaster(
                array,
                nodata=nodata,
                metadata=self.metadata,
                cmap=self.cmap,
                geometry=geometry
            )
        else:
            raise ValueError(f"invalid raster array with shape {array.shape}")
        # except Exception as e:
        #     return array

    def _contain_func(self, func):
        def wrapper(*args, **kwargs):
            result = func(*args, **kwargs)

            if result.shape == self.shape:
                return self.contain(result)
            else:
                return result

        return wrapper

    def _slice_coords(self, y_slice: slice, x_slice: slice) -> Raster:
        return self._slice(*self.geometry._translate_coord_slices(y_slice, x_slice))

    def _slice(self, y_slice: slice, x_slice: slice) -> Raster:
        if any([any([isinstance(index, float) for index in (slice.start, slice.stop, slice.step)]) for slice in
                (y_slice, x_slice)]):
            return self._slice_coords(y_slice, x_slice)

        result = self.array[y_slice, x_slice]
        new_shape = []

        for i, s in enumerate((y_slice, x_slice)):
            indices = s.indices(self.shape[i])
            new_length = indices[1] - indices[0]
            new_shape.append(new_length)

        result.shape = new_shape
        subset_geometry = self.geometry[y_slice, x_slice]
        raster = self.contain(result, geometry=subset_geometry)

        return raster

    def _key(self, key):

        if key is Ellipsis:
            return self.array[...]

        slices = []

        for i in range(2):
            if i > len(key) - 1:
                slices.append(slice(None, None))
            elif isinstance(key[i], int):
                slices.append(slice(key[i], key[i] + 1, None))
            elif isinstance(key[i], slice):
                slices.append(key[i])
            elif key[i] is Ellipsis:
                slices.append(key[i])
            else:
                raise TypeError(f"invalid index: {key[i]}")

        y_slice, x_slice = slices

        return self._slice(y_slice, x_slice)

    def __getitem__(self, key):
        if isinstance(key, (slice, int, tuple)):
            return self._key(key)
        elif isinstance(key, string_types):
            return self.metadata[key]
        elif isinstance(key, (Raster, np.ndarray)):
            result = self.array[key]
            return result
        else:
            Raster._raise_unrecognized_key(key)

    def __setitem__(self, key, value):
        if isinstance(key, slice):
            self.array[slice] = value
        elif isinstance(key, string_types):
            self.metadata[key] = value
        elif isinstance(key, (Raster, np.ndarray)):
            self.array[np.array(key)] = value
        else:
            try:
                self.array[np.array(key)] = value
            except Exception as e:
                Raster._raise_unrecognized_key(key)

    def __getattr__(self, item):
        if hasattr(self.array, item):
            result = getattr(self.array, item)

            if callable(result):
                return self._contain_func(result)
            else:
                return self.contain(result)

    @property
    def valid_mask(self) -> Raster:
        data = ~np.logical_or(np.isnan(self.array), self.array == self.nodata)
        mask = self.contain(array=data)

        return mask

    def trim(self, mask: Union[np.ndarray, Raster] = None) -> Raster:
        if mask is None:
            if self.dtype in (np.float32, np.float64):
                mask = ~np.isnan(self.array)
            else:
                mask = self.array.astype(bool)

        mask = ~mask

        first_row, last_row = np.where(~mask.all(axis=1))[0][[0, -1]]
        first_col, last_col = np.where(~mask.all(axis=0))[0][[0, -1]]
        last_row = last_row + 1
        last_col = last_col + 1
        subset = self[first_row:last_row, first_col:last_col]

        return subset

    trimmed = property(trim)

    # read-only properties

    @property
    def nodata(self):
        """
        Nodata value.
        """
        return self._nodata

    @nodata.setter
    def nodata(self, nodata):
        self._nodata = nodata

    @property
    def metadata(self) -> dict:
        """
        Dictionary of metadata.
        """
        return self._metadata

    @property
    def geometry(self) -> RasterGeometry:
        """
        Georeferencing object.
        """
        return self._geometry

    @property
    def crs(self) -> CRS:
        return self.geometry.crs

    @property
    def is_geographic(self) -> bool:
        return self.geometry.is_geographic

    @property
    def proj4(self) -> str:
        return self.geometry.proj4

    @property
    def shape(self) -> Tuple[int, int]:
        """
        Tuple of dimension sizes.
        """
        return self.array.shape

    @property
    def rows(self) -> int:
        """
        Count of rows.
        """
        return self.shape[0]

    @property
    def cols(self) -> int:
        """
        Count of columns.
        """
        return self.shape[1]

    @property
    def xy(self) -> Tuple[np.ndarray, np.ndarray]:
        """
        Tuple containing two dimensional array of x coordinates and two dimensional array of y coordinates.
        """
        return self.geometry.xy

    @property
    def latlon(self) -> Tuple[np.ndarray, np.ndarray]:
        """
        Tuple containing two dimensional array of latitudes and two dimensional array of longitudes.
        """
        return self.geometry.latlon

    @property
    def lat(self) -> np.ndarray:
        """
        Two dimensional array of latitudes.
        """
        return self.geometry.lat

    @property
    def lon(self) -> np.ndarray:
        """
        Two dimensional array of longitudes.
        """
        return self.geometry.lon

    @property
    def x(self) -> np.ndarray:
        """
        Two dimensional array of x coordinates.
        """
        return self.geometry.x

    @property
    def y(self) -> np.ndarray:
        """
        Two dimensional array of y coordinates.
        """
        return self.geometry.y

    @property
    def range(self) -> Tuple[float, float]:
        """
        Minimum and maximum value of the data in a tuple.
        """
        return (np.nanmin(self.array), np.nanmax(self.array))

    @property
    def title(self) -> str:
        """
        Title of the data as a string or None if title not specified. May be constructed from various metadata.
        """
        if 'title' in self.metadata:
            return self.metadata['title']
        elif 'long_name' in self.metadata:
            title = self.metadata['long_name']

            if 'units' in self.metadata:
                title += f" ({self.metadata['units']})"

            return title
        elif 'filename' in self._source_metadata:
            return self._source_metadata['filename']
        else:
            return None

    @property
    def name(self) -> str:
        return self.title

    @property
    def units(self) -> str:
        """
        Units of the data as a string or None if units not specified.
        """
        if 'units' in self.metadata:
            return self.metadata['units']
        else:
            return None

    @property
    def cell_size(self) -> float:
        return self.geometry.cell_size

    @property
    def cell_height(self) -> float:
        return self.geometry.cell_height

    @property
    def cell_width(self) -> float:
        return self.geometry.cell_width

    @property
    def ymin(self) -> float:
        return self.geometry.ymin

    @property
    def xmin(self) -> float:
        return self.geometry.xmin

    @property
    def ymax(self) -> float:
        return self.geometry.ymax

    @property
    def xmax(self) -> float:
        return self.geometry.xmax

    @property
    def x_origin(self) -> float:
        return self.geometry.x_origin

    @property
    def y_origin(self) -> float:
        return self.geometry.y_origin

    @property
    def origin(self) -> float:
        return self.geometry.origin

    @property
    def width(self) -> float:
        return self.geometry.width

    @property
    def height(self) -> float:
        return self.geometry.height

    @property
    def is_gridded(self) -> bool:
        return isinstance(self.geometry, RasterGrid)

    # @profile
    def resample(
            self,
            target_geometry: RasterGeometry,
            nodata: Any = None,
            search_radius_meters: float = None,
            kd_tree: KDTree = None,
            **kwargs) -> Raster:
        """
        This function resamples data from one coordinate field to another by nearest neighbor.
        Either coordinate field may or may not represent gridded data.
        This function should only be used at commensurate scales.
        For disparate scales, use swath_to_swath.
        """
        if nodata is None:
            nodata = self.nodata

        if nodata is np.nan and "int" in str(self.dtype):
            raise ValueError("cannot use NaN as nodata value for integer layer")

        if kd_tree is None:
            kd_tree = KDTree(
                source_geometry=self.geometry,
                target_geometry=target_geometry,
                radius_of_influence=search_radius_meters,
                **kwargs
            )

        output_raster = kd_tree.resample(
            source=self.array,
            fill_value=nodata,
            **kwargs
        )

        return output_raster

    def grid_raster(
            self,
            geometry: RasterGeometry = None,
            crs: Union[CRS, str] = None,
            target_cell_size: float = None,
            kd_tree: KDTree = None,
            **kwargs) -> Raster:
        if isinstance(self.geometry, RasterGrid) and geometry is None and crs is None:
            return self

        if geometry is None:
            geometry = self.geometry.grid_to_crs(
                target_crs=crs,
                target_cell_size=target_cell_size
            )

        image = self.resample(
            target_geometry=geometry,
            kd_tree=kd_tree,
            **kwargs
        )

        return image

    grid = property(grid_raster)

    def resize(self, shape: Tuple[int, int], resampling: str = None):
        return self.to_geometry(self.geometry.resize(shape), resampling=resampling)

    def rescale(self, target_cell_size: float, method: str = 'linear', order: int = None):
        if order is None:
            if method not in SKIMAGE_RESAMPLING_METHODS:
                raise ValueError(f"resampling method not recognized: {method}")

            order = SKIMAGE_RESAMPLING_METHODS[method]

        geometry = self.geometry.reproject(self.crs, target_cell_size)
        data = skimage.transform.resize(
            self.array,
            (self.rows, self.cols),
            order=order,
            preserve_range=True
        )
        raster = self.contain(array=data, geometry=geometry)

        return raster

    @property
    def boundary(self) -> Polygon:
        return self.geometry.boundary

    @property
    def bbox(self) -> BBox:
        return self.geometry.bbox

    @property
    def geolocation(self) -> Raster:
        return self.contain(geometry=self.geometry.geolocation)

<<<<<<< HEAD
    def to_point(self, point: Point):
        # print(f"to_point({point})")
        if isinstance(point, shapely.geometry.Point):
            point = Point(point, crs=WGS84)
        
        point = point.to_crs(self.crs)
        point._crs = self.crs

=======
    def to_point(self, point: Point, method: str = None, **kwargs):
>>>>>>> c84b06f3
        if not self.geometry.intersects(point):
            # print("does not intersect")
            return np.nan
        
        if method is None:
            if np.issubdtype(self.dtype, np.integer):
                method = "nearest"
            elif np.issubdtype(self.dtype, np.floating):
                method = "IDW"
            else:
                method = "nearest"

        if method == "nearest":
            index = self.geometry.index_point(point)
            value = self.array[index].item()
        elif method == "IDW":
            value = self.IDW(geometry=point, **kwargs)
        else:
            raise ValueError(f"unrecognized point sampling method: {method}")

        return value

    # @profile
    def to_grid(
            self,
            grid: RasterGrid,
            search_radius_meters = None,
            resampling: str = None,
            kd_tree: KDTree = None,
            nodata: Any = None,
            **kwargs) -> Raster:
        from .CRS import CRS

        if not isinstance(grid, RasterGrid):
            raise TypeError(f"target geometry must be a RasterGrid object, not {type(grid)}")

        if nodata is None:
            nodata = self.nodata

        if nodata is np.nan and "int" in str(self.dtype):
            raise ValueError("cannot use NaN as nodata value for integer layer")

        if resampling is None:
            resampling = "nearest"

        if isinstance(resampling, str) and resampling in RASTERIO_RESAMPLING_METHODS:
            resampling = RASTERIO_RESAMPLING_METHODS[resampling]

        if isinstance(self.geometry, RasterGeolocation):
            if resampling == "nearest":
                return self.resample(
                    target_geometry=grid,
                    search_radius_meters=search_radius_meters,
                    kd_tree=kd_tree
                )
            else:
                return self.resample(target_geometry=self.geometry.grid, search_radius_meters=search_radius_meters, nodata=nodata).to_geometry(grid, resampling=resampling, search_radius_meters=search_radius_meters, nodata=nodata)


        # create source array
        source = np.array(self.array)

        # define affine transforms
        src_transform = self.geometry.affine
        dst_transform = grid.affine

        # define coordinate reference systems
        src_crs = CRS(self.crs)
        dst_crs = CRS(grid.crs)

        destination_dtype = self.dtype

        if nodata is None:
            # define nodata
            if self.dtype in (np.float32, np.float64):
                src_nodata = np.nan
                dst_nodata = np.nan
            elif str(self.dtype) == "bool":
                source = source.astype(np.uint16)
                destination_dtype = np.uint16
                src_nodata = np.uint16(self.nodata)
                dst_nodata = src_nodata
            else:
                src_nodata = self.nodata
                dst_nodata = self.nodata
        else:
            src_nodata = nodata
            dst_nodata = nodata

        # create destination array
        if len(self.shape) == 2:
            destination = np.empty((grid.rows, grid.cols), destination_dtype)
        elif len(self.shape) == 3:
            destination = np.empty((self.shape[0], grid.rows, grid.cols), destination_dtype)

        if str(self.dtype) == "bool":
            source = source.astype(np.uint16)

        # resample to destination array
        with rasterio.Env():
            try:
                reproject(
                    source,
                    destination,
                    src_transform=src_transform,
                    src_crs=src_crs,
                    src_nodata=src_nodata,
                    dst_transform=dst_transform,
                    dst_crs=dst_crs,
                    dst_nodata=dst_nodata,
                    resampling=resampling,
                    **kwargs
                )
            except Exception as e:
                self.logger.exception(e)
                raise ValueError(
                    f"unable to project source type {source.dtype} nodata {src_nodata} to type {destination.dtype} nodata {dst_nodata}")

        if self.dtype != destination.dtype:
            destination = destination.astype(self.dtype)

        # encapsulate destination data to raster
        raster = self.contain(destination, geometry=grid)

        return raster

    def to_geolocation(
            self,
            geolocation: RasterGeolocation,
            kd_tree: KDTree = None,
            **kwargs) -> Raster:
        return self.resample(
            target_geometry=geolocation,
            kd_tree=kd_tree,
            **kwargs
        )

    def to_geometry(
            self,
            target_geometry: Union[RasterGeometry, Point],
            resampling: str = None,
            search_radius_meters: float = None,
            kd_tree: KDTree = None,
            nodata: Any = None,
            **kwargs) -> Raster:
        from .point import Point

        if nodata is None:
            nodata = self.nodata

        if nodata is np.nan and "int" in str(self.dtype):
            raise ValueError("cannot use NaN as nodata value for integer layer")

        if self.geometry == target_geometry:
            return self

        if isinstance(target_geometry, RasterGrid):
            return self.to_grid(
                target_geometry,
                search_radius_meters=search_radius_meters,
                resampling=resampling,
                kd_tree=kd_tree,
                nodata=nodata,
                **kwargs
            )
        elif isinstance(target_geometry, RasterGeolocation):
            return self.to_geolocation(
                target_geometry,
                search_radius_meters=search_radius_meters,
                kd_tree=kd_tree,
                **kwargs
            )
        elif isinstance(target_geometry, Point):
            return self.to_point(target_geometry)
        else:
            raise ValueError(f"unsupported target geometry type: {type(target_geometry)}")

    @property
    def count(self) -> int:
        # single-band raster
        return 1

    @property
    def pixel_centroids(self) -> gpd.GeoDataFrame:
        return gpd.GeoDataFrame({"value": self.array.flatten()}, geometry=list(self.geometry.pixel_centroids))

    @property
    def pixel_outlines(self) -> gpd.GeoDataFrame:
        return gpd.GeoDataFrame({"value": self.array.flatten()}, geometry=list(self.geometry.pixel_outlines))

<<<<<<< HEAD
    def IDW(self, geometry: VectorGeometry, power: float = 2):
        from .point import Point
        from .vector_geometry import SingleVectorGeometry

        if isinstance(geometry, (Point, shapely.geometry.Point)):
=======
    def IDW(self, geometry: VectorGeometry, power: float = 2) -> Union[float, gpd.GeoDataFrame]:
        """
        Performs Inverse Distance Weighting (IDW) interpolation on a given geometry.

        Args:
            geometry (VectorGeometry): The target geometry for interpolation.
            power (float, optional): The power parameter controlling the rate of decay of distance influence. Defaults to 2.

        Returns:
            Union[float, gpd.GeoDataFrame]:
                - If the input geometry is a single point, returns the interpolated value as a float.
                - If the input geometry is a GeoDataFrame, returns a new GeoDataFrame with the interpolated values.

        Raises:
            ValueError: If the input geometry is not supported.
        """

        if isinstance(geometry, shapely.geometry.Point):
            # Wrap the point geometry for efficient distance calculations
>>>>>>> c84b06f3
            geometry = wrap_geometry(geometry)

            # Get the centroids of the pixels in the underlying raster
            pixel_centroids = self.geometry.pixel_centroids

            # Calculate distances between the input point and pixel centroids
            distances = geometry.distances(pixel_centroids)

            # Extract values from the raster array
            value = self.array.flatten()

            # Convert distances to a NumPy array
            distance = np.array(distances["distance"])
<<<<<<< HEAD
            # print(f"distances: {distance}")
            weight = 1 / distance ** power
            # print(f"weights: {weight}")
=======

            # Calculate weights based on inverse distance
            weight = 1 / distance ** power

            # Calculate weighted values
>>>>>>> c84b06f3
            weighted = value * weight

            # Calculate the interpolated value using weighted summation
            result = np.nansum(weighted) / np.nansum(weight)

            # Return the result based on the input geometry type
            if isinstance(geometry, SingleVectorGeometry):
                return result
            else:
                return gpd.GeoDataFrame({"value": [result]}, geometry=[geometry])
        else:
            raise ValueError(f"unsupported target geometry: {geometry}")

    def generate_profile(
            self,
            driver: str = None,
            dtype: str = None,
            nodata: Any = None,
            count: int = None,
            compress: str = DEFAULT_GEOTIFF_COMPRESSION,
            use_compression: bool = True,
            **kwargs) -> dict:
        if driver is None:
            driver = "GTiff"

        if dtype is None:
            if str(self.dtype) == "float64":
                dtype = np.float32
            elif str(self.dtype) == "int64":
                dtype = np.int32
            elif str(self.dtype) == "bool":
                dtype = np.uint16
            else:
                dtype = self.dtype

        if nodata is None:
            nodata = self.nodata

            try:
                if dtype != np.float32 and nodata is np.nan:
                    nodata = None
            except:
                nodata = None

        # using proj4 as a universal CRS encoding is becoming deprecated
        CRS = self.geometry.proj4

        width = self.cols
        height = self.rows
        transform = self.geometry.affine

        if count is None:
            count = self.count

        profile = {
            "count": count,  # singe-band raster
            "width": width,
            "height": height,
            "nodata": nodata,
            "dtype": dtype,
            "crs": CRS,
            "transform": transform,
            "driver": driver
        }

        profile.update(kwargs)

        for key in list(profile.keys()):
            if profile[key] is None:
                del (profile[key])

        if use_compression and compress is not None:
            profile["compress"] = compress

        return profile

    rasterio_profile = property(generate_profile)

    def to_file(
            self,
            filename: str,
            driver: str = None,
            compress: str = None,
            use_compression: bool = True,
            overwrite: bool = True,
            nodata: Any = None,
            **kwargs):
        if not isinstance(filename, str):
            raise ValueError("invalid filename")

        filename = abspath(expanduser(filename))

        if driver is None:
            driver = GEOTIFF_DRIVER

        if compress is None:
            compress = self.DEFAULT_GEOTIFF_COMPRESSION

        profile = self.generate_profile(
            driver=driver,
            compress=compress,
            use_compression=use_compression,
            nodata=nodata,
            **kwargs
        )

        filename = expanduser(filename)
        filename = abspath(filename)
        self.metadata["filename"] = filename
        dtype = profile["dtype"]
        directory = dirname(filename)
        output_array = self.array.astype(dtype)

        if not exists(directory) and not directory == '':
            makedirs(directory, exist_ok=True)

        if exists(filename) and not overwrite:
            raise IOError(f"output file already exists: {filename}")

        with rasterio.open(filename, "w", **profile) as file:
            file.write(output_array, 1)

    def to_geotiff(
            self,
            filename: str,
            compression: str = None,
            preview_quality: int = 20,
            cmap: Union[Colormap, str] = None,
            use_compression: bool = True,
            include_preview: bool = True,
            overwrite: bool = True,
            **kwargs):
        self.to_file(
            filename=filename,
            driver=GEOTIFF_DRIVER,
            compress=compression,
            use_compression=use_compression,
            **kwargs
        )

        if include_preview:
            self.to_geojpeg(
                filename=f"{splitext(filename)[0]}.jpeg",
                cmap=cmap,
                quality=preview_quality,
                overwrite=overwrite
            )

    def to_geopackage(
            self,
            filename: str,
            compression: str = None,
            preview_quality: int = 20,
            cmap: Union[Colormap, str] = DEFAULT_CMAP,
            use_compression: bool = True,
            include_preview: bool = True,
            overwrite: bool = True,
            **kwargs):
        self.to_file(
            filename=filename,
            driver=GEOPACKAGE_DRIVER,
            compress=compression,
            use_compression=use_compression,
            **kwargs
        )

        if include_preview:
            self.to_geojpeg(
                filename=f"{splitext(filename)[0]}.jpeg",
                cmap=cmap,
                quality=preview_quality,
                overwrite=overwrite
                )

    def to_COG(
            self,
            filename: str,
            compression: str = "deflate",
            preview_quality: int = 20,
            cmap: Union[Colormap, str] = DEFAULT_CMAP,
            include_preview: bool = True,
            overwrite: bool = True,
            remove_XML: bool = True,
            **kwargs):
        filename = abspath(expanduser(filename))
        temporary_filename = filename.replace(".tif", ".temp.tif")

        if exists(temporary_filename):
            os.remove(temporary_filename)

        # print(f"writing temporary GeoTIFF: {temporary_filename}")

        self.to_geotiff(
            filename=temporary_filename,
            include_preview=False,
            overwrite=True
        )

        if not exists(temporary_filename):
            raise IOError(f"unable to create temporary GeoTIFF: {temporary_filename}")

        # print(f"temporary file exists: {exists(temporary_filename)}")

        command = f'gdal_translate "{temporary_filename}" "{filename}" -co TILED=YES -co COPY_SRC_OVERVIEWS=YES -co COMPRESS={compression.upper()}'
        # print(command)
        os.system(command)

        # print(f"final file exists: {exists(filename)}")

        os.remove(temporary_filename)

        XML_filename = f"{filename}.aux.xml"

        if remove_XML and exists(XML_filename):
            os.remove(XML_filename)

        if include_preview:
            self.to_geojpeg(
                filename=f"{splitext(filename)[0]}.jpeg",
                cmap=cmap,
                quality=preview_quality,
                overwrite=overwrite
            )

    def to_geojpeg(
            self,
            filename: str,
            cmap: Union[Colormap, str] = None,
            quality: int = 75,
            overwrite: bool = False,
            **kwargs):
        if not isinstance(filename, str):
            raise ValueError("invalid filename")

        filename = abspath(expanduser(filename))

        if exists(filename) and not overwrite:
            # self.logger.info(f"GeoJPEG file already exists: {filename}")
            return

        rendered_image = self.to_pillow(cmap=cmap)
        rendered_array = np.array(rendered_image)
        reshaped_array = np.moveaxis(rendered_array, -1, 0)

        profile = self.generate_profile(
            quality=quality,
            compress=None,
            driver=GEOJPEG_DRIVER,
            dtype="uint8",
            count=3,
            **kwargs
        )

        makedirs(dirname(abspath(filename)), exist_ok=True)

        with rasterio.Env(CPL_LOG_ERRORS="OFF"):
            with rasterio.open(filename, "w", **profile) as file:
                file.write(reshaped_array)

        if not exists(filename):
            raise IOError(f"unable to create GeoJPEG file: {filename}")

    def to_geopng(
            self,
            filename: str,
            cmap: Union[Colormap, str] = None,
            quality: int = 75,
            overwrite: bool = False,
            **kwargs):
        if not isinstance(filename, str):
            raise ValueError("invalid filename")

        filename = abspath(expanduser(filename))

        if exists(filename) and not overwrite:
            # self.logger.info(f"GeoJPEG file already exists: {filename}")
            return

        rendered_image = self.to_pillow(cmap=cmap)
        rendered_array = np.array(rendered_image)
        reshaped_array = np.moveaxis(rendered_array, -1, 0)

        profile = self.generate_profile(
            quality=quality,
            compress=None,
            driver=GEOPNG_DRIVER,
            dtype="uint8",
            count=3,
            **kwargs
        )

        makedirs(dirname(abspath(filename)), exist_ok=True)

        with rasterio.Env(CPL_LOG_ERRORS="OFF"):
            with rasterio.open(filename, "w", **profile) as file:
                file.write(reshaped_array)

        if not exists(filename):
            raise IOError(f"unable to create GeoPNG file: {filename}")

    @property
    def is_float(self):
        return str(self.dtype).startswith("f")

    @property
    def empty(self):
        if self.is_float:
            return np.all(np.isnan(self.array))
        else:
            return np.all(self.array == self.nodata)

    def reproject(
            self,
            crs: Union[CRS, str] = WGS84,
            target_cell_size: float = None,
            method: str = "nearest",
            kd_tree: KDTree = None):
        if method not in RASTERIO_RESAMPLING_METHODS:
            raise ValueError(f"resampling method is not supported: {method}")

        # warp target georeference
        destination_geometry = self.geometry.reproject(
            crs=crs,
            cell_size=target_cell_size
        )

        # select rasterio resampling method
        resampling = RASTERIO_RESAMPLING_METHODS[method]

        if self.is_gridded:
            raster = self.to_grid(
                grid=destination_geometry,
                resampling=resampling,
                kd_tree=kd_tree
            )
        else:
            raster = self.resample(
                target_geometry=destination_geometry,
                kd_tree=kd_tree
            )

        return raster

    def UTM(self, target_cell_size: float, kd_tree: KDTree = None) -> Raster:
        return self.reproject(
            crs=self.geometry.local_UTM_proj4,
            target_cell_size=target_cell_size,
            kd_tree=kd_tree
        )

    def mask(self, mask: Union[Raster, np.ndarray]) -> Raster:
        return where(mask, self, np.nan)

    def fill(self, other: Union[Raster, np.ndarray]) -> Raster:
        if self.shape != other.shape:
            raise ValueError(f"raster with shape {self.shape} cannot be filled with raster of shape {other.shape}")

        return where(np.isnan(self), other, self)

    def imshow(
            self,
            title: str = None,
            style: str = None,
            cmap: Union[str, Colormap] = None,
            figsize: Tuple[float, float] = DEFAULT_FIGSIZE,
            facecolor: str = None,
            vmin: float = None,
            vmax: float = None,
            fig=None,
            ax=None,
            backend: str = "Agg",
            hide_ticks: bool = False,
            render: bool = True,
            diverging: bool = False,
            **kwargs) -> Union[Figure, Image]:
        prior_backend = plt.get_backend()
        plt.switch_backend(backend)

        plt.close()

        if style is None:
            style = DEFAULT_MATPLOTLIB_STYLE

        if facecolor is None:
            if "dark" in style:
                facecolor = "black"
            else:
                facecolor = "white"
        
        if cmap is None:
            cmap = self.cmap

        with plt.style.context(style):
            if fig is None or ax is None:
                fig, ax = plt.subplots(nrows=1, ncols=1, facecolor=facecolor, figsize=figsize)

            if title is None:
                title = self.title

            if title is not None:
                ax.set_title(title)

            data = self.array

            tick_labels = None

            if str(self.array.dtype) == "bool":
                data = self.array.astype(np.uint8)
                boundaries = [0, 1]
                ticks = [0, 1]
                tick_labels = ["False", "True"]
                vmin = 0
                vmax = 1

                if cmap is None:
                    cmap = colors.ListedColormap(["black", "white"])
            elif np.issubdtype(self.array.dtype, np.integer) and list(np.unique(data)) == [0, 1]:
                boundaries = [0, 1]
                ticks = [0, 1]
                vmin = 0
                vmax = 1

                if cmap is None:
                    cmap = colors.ListedColormap(["black", "white"])
            elif len(np.unique(data)) < 10:
                vmin = None
                vmax = None
                boundaries = None
                ticks = None
            else:
                if vmin is None and vmax is None:
                    with warnings.catch_warnings():
                        warnings.simplefilter("ignore")
                        minimum = np.nanmin(data)
                        maximum = np.nanmax(data)
                        mean = np.nanmean(data)
                        sd = np.nanstd(data)

                    vmin = max(mean - 2 * sd, minimum)
                    vmax = min(mean + 2 * sd, maximum)

                    if diverging:
                        vradius = max(abs(vmin), abs(vmax))
                        vmin = -vradius
                        vmax = vradius

                boundaries = None
                ticks = None

            if cmap is None:
                if self.cmap is None:
                    cmap = "jet"
                else:
                    cmap = self.cmap

            im = ax.imshow(
                data,
                extent=self.geometry._matplotlib_extent,
                cmap=cmap,
                vmin=vmin,
                vmax=vmax
            )

            if self.is_geographic:
                plt.xlabel('Longitude')
                plt.ylabel('Latitude')

                units = u'\N{DEGREE SIGN}'
            else:
                plt.xlabel('X Coordinate')
                plt.ylabel('Y Coordinate')

                if "units=m" in self.proj4:
                    units = 'm'
                else:
                    units = ''

            if "units=m" in self.proj4:
                def format_tick_meters(tick_value, position):
                    if abs(tick_value) > 1000:
                        tick_value /= 1000
                        units = "km"
                    else:
                        units = "m"

                    tick_string = f"{tick_value:0.2f}"

                    if tick_string.endswith(".00"):
                        tick_string = tick_string[:-3]

                    return f"{tick_string} {units}"

                tick_formatter = FuncFormatter(format_tick_meters)
            else:
                def format_tick(tick_value, position):
                    tick_string = f"{tick_value:0.2f}"

                    if tick_string.endswith(".00"):
                        tick_string = tick_string[:-3]

                    return f"{tick_string} {units}"

                tick_formatter = FuncFormatter(format_tick)

            ax.get_xaxis().set_major_formatter(tick_formatter)
            ax.get_yaxis().set_major_formatter(tick_formatter)
            plt.xticks(rotation=-90)

            divider = make_axes_locatable(ax)
            cax = divider.append_axes("right", size="5%", pad=0.05)
            cbar = fig.colorbar(im, cax=cax, boundaries=boundaries, ticks=ticks)

            if tick_labels is not None:
                cbar.ax.set_yticklabels(tick_labels)
                cbar.ax.tick_params(labelsize=14)

            if hide_ticks:
                ax.xaxis.set_visible(False)
                ax.yaxis.set_visible(False)

            fig.tight_layout()

        plt.switch_backend(prior_backend)

        if render:
            output = self.image(fig=fig, **kwargs)
        else:
            output = fig

        return output

    def render(
            self,
            fig=None,
            format: str = "png",
            transparent: bool = False,
            style: str = DEFAULT_MATPLOTLIB_STYLE,
            dpi: int = DEFAULT_DPI,
            **kwargs) -> bytes:
        if fig is None:
            fig = self.imshow(style=style, render=False, **kwargs)

        with plt.style.context(style):
            buffer = io.BytesIO()
            fig.savefig(buffer, format=format, transparent=transparent, dpi=dpi)
            plt.close(fig)

        buffer.seek(0)

        return buffer

    def image(
            self,
            fig=None,
            format: str = "png",
            transparent: bool = False,
            style: str = DEFAULT_MATPLOTLIB_STYLE,
            dpi: int = DEFAULT_DPI,
            **kwargs) -> Image:
        buffer = self.render(fig=fig, format=format, transparent=transparent, style=style, dpi=dpi, **kwargs)
        image = PIL.Image.open(buffer)

        return image

    def _repr_png_(self) -> bytes:
        return self.render(format='png').getvalue()

    def __str__(self):
        return self.array.__str__()

    @property
    def minmaxstretch(self) -> Raster:
        if np.all(np.isnan(self.array)):
            return self

        transform = MinMaxInterval()
        stretch = transform(self.array)

        return self.contain(stretch)

    def generate_percentilecut(self, lower_percentile=2, upper_percentile=98) -> Raster:
        if np.all(np.isnan(self.array)):
            return self

        transform = AsymmetricPercentileInterval(lower_percentile, upper_percentile)
        stretch = transform(self.array)

        return self.contain(stretch)

    percentilecut = property(generate_percentilecut)

    def to_pillow(
            self,
            cmap: Union[Colormap, str] = None,
            mode: str = "RGB") -> PIL.Image.Image:
        DEFAULT_CONTINUOUS_CMAP = plt.get_cmap("jet")
        DEFAULT_BINARY_CMAP = colors.ListedColormap(["black", "white"])

        if cmap is None:
            cmap = self.cmap
        
        if str(self.array.dtype) == "bool":
            # data = self.array.astype(np.uint8)
            vmin = 0
            vmax = 1

            if cmap is None:
                cmap = colors.ListedColormap(["black", "white"])

        elif np.issubdtype(self.array.dtype, np.integer) and np.all(tuple(np.unique(self.array)) == (0, 1)):
            # data = self.array.astype(np.uint8)
            vmin = 0
            vmax = 1

            if cmap is None:
                cmap = colors.ListedColormap(["black", "white"])
        elif len(np.unique(self.array)) < 10:
            vmin = None
            vmax = None
        else:
            with warnings.catch_warnings():
                warnings.simplefilter("ignore")
                minimum = np.nanmin(self.array)
                maximum = np.nanmax(self.array)
                mean = np.nanmean(self.array)
                sd = np.nanstd(self.array)

            vmin = max(mean - 2 * sd, minimum)
            vmax = min(mean + 2 * sd, maximum)

        if cmap is None:
            if self.cmap is None:
                cmap = "jet"
            else:
                cmap = self.cmap

        if isinstance(cmap, str):
            cmap = plt.get_cmap(cmap)

        if len(np.unique(self.array)) == 1:
            image_array_norm = np.full(self.shape, 0)
        elif vmin is None and vmax is None:
            image_array_norm = cmap(np.array(self.minmaxstretch))
        else:
            image_array_norm = cmap(np.array(self.clip(vmin, vmax).minmaxstretch))

        image_array_int = np.uint8(image_array_norm * 255)
        pillow_image = PIL.Image.fromarray(image_array_int)

        if mode is not None:
            pillow_image = pillow_image.convert(mode)

        return pillow_image

    pillow = property(to_pillow)<|MERGE_RESOLUTION|>--- conflicted
+++ resolved
@@ -978,22 +978,17 @@
     def geolocation(self) -> Raster:
         return self.contain(geometry=self.geometry.geolocation)
 
-<<<<<<< HEAD
-    def to_point(self, point: Point):
+    def to_point(self, point: Point, method: str = None, **kwargs):
         # print(f"to_point({point})")
         if isinstance(point, shapely.geometry.Point):
             point = Point(point, crs=WGS84)
-        
+
         point = point.to_crs(self.crs)
         point._crs = self.crs
 
-=======
-    def to_point(self, point: Point, method: str = None, **kwargs):
->>>>>>> c84b06f3
         if not self.geometry.intersects(point):
-            # print("does not intersect")
             return np.nan
-        
+
         if method is None:
             if np.issubdtype(self.dtype, np.integer):
                 method = "nearest"
@@ -1180,13 +1175,6 @@
     def pixel_outlines(self) -> gpd.GeoDataFrame:
         return gpd.GeoDataFrame({"value": self.array.flatten()}, geometry=list(self.geometry.pixel_outlines))
 
-<<<<<<< HEAD
-    def IDW(self, geometry: VectorGeometry, power: float = 2):
-        from .point import Point
-        from .vector_geometry import SingleVectorGeometry
-
-        if isinstance(geometry, (Point, shapely.geometry.Point)):
-=======
     def IDW(self, geometry: VectorGeometry, power: float = 2) -> Union[float, gpd.GeoDataFrame]:
         """
         Performs Inverse Distance Weighting (IDW) interpolation on a given geometry.
@@ -1203,10 +1191,10 @@
         Raises:
             ValueError: If the input geometry is not supported.
         """
-
-        if isinstance(geometry, shapely.geometry.Point):
-            # Wrap the point geometry for efficient distance calculations
->>>>>>> c84b06f3
+        from .point import Point
+        from .vector_geometry import SingleVectorGeometry
+
+        if isinstance(geometry, (Point, shapely.geometry.Point)):
             geometry = wrap_geometry(geometry)
 
             # Get the centroids of the pixels in the underlying raster
@@ -1220,17 +1208,11 @@
 
             # Convert distances to a NumPy array
             distance = np.array(distances["distance"])
-<<<<<<< HEAD
-            # print(f"distances: {distance}")
-            weight = 1 / distance ** power
-            # print(f"weights: {weight}")
-=======
 
             # Calculate weights based on inverse distance
             weight = 1 / distance ** power
 
             # Calculate weighted values
->>>>>>> c84b06f3
             weighted = value * weight
 
             # Calculate the interpolated value using weighted summation
